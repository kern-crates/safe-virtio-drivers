--- conflicted
+++ resolved
@@ -1,6 +1,3 @@
 pub mod block;
-<<<<<<< HEAD
-pub mod input;
-=======
 pub mod gpu;
->>>>>>> 18c4aeb9
+pub mod input;